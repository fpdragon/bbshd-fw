# BBSHD Open Source Firmware

Work in progress for bringing life to an open source firmware for the BBSHD motor controller.

The motor controller has two microcontrollers maing things a bit more complicated.

The main controller is from STC Micro and have available toolchains and can be flashed through the standard serial communication port exposed in the main wire harness, i.e. without taking the motor apart.

There is a secondary microcontroller "79F9211" which apparently is a common controller used in chinese ebike motor controllers using some standard firmware.
This controller has no cheap availble programmer but there exist a protocol definition on how to program it, so one could most likeley be built, see doc/78Kx3-pgm.pdf.
There exist no free compiler but a propritary one (CC78K0R) can be downloaded from Renesas website, it is not possible to install without some form of product number but the installer can be extracted to get hold of the compiler binary (in violation with TOS of course).

This controller can only be flashed by taking the controller out and depotting the backside of the PCB to expose the programming pins.

A code example of a ebike motor controller written by Renesas Electronics and implemented on the 79F9211 has been found online (see misc/79F9211-bike-dump), it would seem likely bafang has based their implementation on this since they have selected this MCU for motor control.

The goal at the moment is to only reimplement the STC microcontroller firmware and keep the 79F9211 motor controller firmware as is.

## Hardware Revisions

Revision | MCU          | Released
-------- | ------------ | ----------- | Comment
V1.4     | STC15W4K56S4 | ???         | V1.3 printed on PCB
V1.5     | IAP15W4K61S4 | ~2019       | V1.4 printed on PCB

No noticeable changed on PCB:s, pin compataible MCU.  
Original firmware for V1.5 will not work on V1.4 or earlier.  
This might be because how configuration is saved in eeprom which  
differs between the MCUs.


## STC15W4K32S4
Running at 4.3V


#### PAS1
White  
5k external pullup resistor  
3k series resistor  
Connected to P4.5 on STC MCU

#### PAS2
Grey   
5k external pullup resistor  
3k series resistor  
Connected to P4.6 on MCU

#### BRAKE 
White
5V active low  
Conencted to to P2.4 on MCU via 0.6V diode for voltage drop?

#### THROTTLE
Blue  
3k series resistor  
9k external pulldown on pcb  
Connected to P1.3(ADC3) on MCU

#### TX
Green  
Complex net involving diod, possibly multiple transistors before reaching MCU.  
Connected to P3.1 (TxD) on STC MCU

Default pin mapping of UART1 on MCU

#### RX
Green  
External 10k pullup resistor to 5V  
Connected to P3.0 (RxD) vis series diod and 330ohm resistor.

Default pin mapping of UART1 on MCU

#### Additional UARTs
Two more UARTs are brought out to pin headers on pcb, UART3 and UART4 on STC MCU.
Those are labeled BR/BT and R/T on pcb.

## NEC 79F9211
Running at 5V

Common chinese MCU for BLDC control.
Pinout seems to resemble a standard schematic, see datasheets/China-BLDC-motor-controller-36V-250W.pdf

P150 is used as motor enable signal, controlled by STC MCU.

There is a direct UART connection between STC and NEC MCU.  
UART2 is used on STC and is directly connected to UART1 on NEC MCU.
Reverse engineered protocol definition can be found in PROTOCOL.md

Enable motor signal is used along with the set "target current" message to control motor from STC MCU.

#### HALL U
White  
3.3k series resistor  
Connected to P120 on NEC MCU  
Connected to P5.0 on STC MCU

#### HALL V
Blue  
3.3k series resistor  
Connected to P122 on NEC MCU  
Connected to P3.4 on STC MCU

#### HALL W
Grey
3.3k series resistor  
Connected to P121 on NEC MCU  
Connected to P0.6 on STC MCU

#### Motor Power Enable
Direct connection between STC and NEC MCU.  

Connected to P150 on NEC MCU  
Connected to P2.0 on STC MCU which is (RSTOUT_LOW) probably to force motor disable on STC MCU reset.  
<<<<<<< HEAD

#### Motor Control Enable
Must be driven high before communiacting with NEC MCU.

Connected to P23 on NEC MCU.  
Connected to P2.1 on STC MCU.
=======
Connected to P2.1 on STC MCU
>>>>>>> 2c4f79b7

#### TX
Connected to P73 (TXD) on NEC MCU  
Connected to P1.0 (RxD2) on STC MCU

#### RX
Connected to P74 on NEC MCU  
Connected to P1.1 (TxD2) on STC MCU

#### TOOL0
Breakout to pad on PCB bottom side  
Programming tool connection

#### TOOL1
Breakout to pad on PCB bottom side  
Programming tool connection


## LM358
Current sensing.  
VCC 5V

#### IN1
Unused

#### OUT1
Unused

#### IN2
Connected to shunt resistors though some opamp configuration.
Cannot figure out complex input configuration, feedback gain looks to be 10k/1k.

#### OUT2
Connected to P25 on NEC MCU.<|MERGE_RESOLUTION|>--- conflicted
+++ resolved
@@ -110,17 +110,13 @@
 Direct connection between STC and NEC MCU.  
 
 Connected to P150 on NEC MCU  
-Connected to P2.0 on STC MCU which is (RSTOUT_LOW) probably to force motor disable on STC MCU reset.  
-<<<<<<< HEAD
+Connected to P2.0 on STC MCU which is also (RSTOUT_LOW) probably to force motor disable on STC MCU reset.  
 
 #### Motor Control Enable
 Must be driven high before communiacting with NEC MCU.
 
-Connected to P23 on NEC MCU.  
+Connected to P22 on NEC MCU.  
 Connected to P2.1 on STC MCU.
-=======
-Connected to P2.1 on STC MCU
->>>>>>> 2c4f79b7
 
 #### TX
 Connected to P73 (TXD) on NEC MCU  
