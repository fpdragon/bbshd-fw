--- conflicted
+++ resolved
@@ -29,11 +29,7 @@
 
 #define PIN_SPEED_SENSOR				2, 2
 #define PIN_BRAKE						2, 4
-<<<<<<< HEAD
-#define PIN_GEAR_SENSOR					2, 6
-=======
 #define PIN_SHIFT_SENSOR				2, 6
->>>>>>> 53da8406
 #define PIN_THROTTLE					1, 3
 #define PIN_LIGHTS						2, 3
 
