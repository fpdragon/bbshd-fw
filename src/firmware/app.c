--- conflicted
+++ resolved
@@ -111,13 +111,8 @@
 	apply_speed_limit(&target_current);
 	apply_thermal_limit(&target_current);
 
-<<<<<<< HEAD
 	motor_set_target_speed(255u * assist_level_data.max_cadence_percent / 100u);
-	motor_set_target_current(target_current);
 	
-	if (target_current > 0 && !brake_is_activated() && !gear_sensor_is_activated())
-=======
-	/* apply the motor power ramp up limitation */
 	apply_ramp_up_limit(&target_current);
 
 	motor_set_target_current(target_current);
@@ -125,7 +120,6 @@
 	/* enable / disable the motor depending on different inputs */
 	/* brake sensor */
 	if (false != brake_is_activated())
->>>>>>> 53da8406
 	{
 		/* reset the current ramp up */
 		ramp_up_last_target_current = 0;
@@ -288,11 +282,7 @@
 		return STATUS_ERROR_LVC;
 	}
 
-<<<<<<< HEAD
-	if (brake_is_activated() || gear_sensor_is_activated())
-=======
 	if (brake_is_activated() || shift_sensor_is_activated())
->>>>>>> 53da8406
 	{
 		return STATUS_BRAKING;
 	}
@@ -395,13 +385,8 @@
 	{
 		int16_t current_speed_rpm_x10 = speed_sensor_get_rpm_x10();
 
-<<<<<<< HEAD
 		int16_t high_limit_rpm = assist_max_wheel_speed_rpm_x10 + speed_limit_ramp_interval_rpm_x10;
 		int16_t low_limit_rpm = assist_max_wheel_speed_rpm_x10 - speed_limit_ramp_interval_rpm_x10;
-=======
-		int16_t high_limit = assist_max_wheel_speed_rpm_x10 + 140;
-		int16_t low_limit = assist_max_wheel_speed_rpm_x10 - 140;
->>>>>>> 53da8406
 	
 		if (current_speed_rpm_x10 < low_limit_rpm)
 		{
@@ -416,25 +401,15 @@
 		{
 			if (current_speed_rpm_x10 > high_limit_rpm)
 			{
-<<<<<<< HEAD
-				if (*target_current > 1)
-				{
-					*target_current = 1;
-=======
 				if (*target_current > 0)
 				{
 					*target_current = 0;
->>>>>>> 53da8406
 				}
 			}
 			else
 			{
 				// linear ramp down when approaching max speed.
-<<<<<<< HEAD
-				uint8_t tmp = (uint8_t)MAP(current_speed_rpm_x10, low_limit_rpm, high_limit_rpm, *target_current, 1);
-=======
-				uint8_t tmp = (uint8_t)MAP(current_speed_x10, low_limit, high_limit, *target_current, 0);
->>>>>>> 53da8406
+				uint8_t tmp = (uint8_t)MAP(current_speed_rpm_x10, low_limit_rpm, high_limit_rpm, *target_current, 0);
 				if (*target_current > tmp)
 				{
 					*target_current = tmp;
@@ -505,10 +480,6 @@
 
 uint16_t convert_wheel_speed_kph_to_rpm(uint8_t speed_kph)
 {
-<<<<<<< HEAD
 	float radius_mm = g_config.wheel_size_inch_x10 * 1.27f; // g_config.wheel_size_inch_x10 / 2.f * 2.54f;
-=======
-	float radius_mm = g_config.wheel_size_inch_x10 * 1.27f;
->>>>>>> 53da8406
 	return (uint16_t)(25000.f / (3 * 3.14159f * radius_mm) * speed_kph);
 }
