--- conflicted
+++ resolved
@@ -63,7 +63,6 @@
 static __xdata uint8_t ramp_up_last_target_current;
 static __xdata uint16_t ramp_up_time_overflow_ms;
 
-<<<<<<< HEAD
 /* soft low voltage protection */
 static __xdata uint8_t soft_low_voltage_protection_per;
 static __xdata uint16_t soft_low_voltage_overflow_ms;
@@ -75,11 +74,6 @@
 /*
  * FUNCTION PROTOTYPES
  */
-=======
-#define MAX_TEMPERATURE						70
-#define CRUISE_ENGAGE_PAS_PULSES			12
-#define SPEED_LIMIT_RAMP_DOWN_INTERVAL_KPH	2
->>>>>>> 5117ac84
 
 void apply_pas(uint8_t* target_current);
 void apply_cruise(uint8_t* target_current, uint8_t throtle_percent);
@@ -102,7 +96,6 @@
 {
 	motor_disable();
 
-<<<<<<< HEAD
 	/* init all member variables */
 	execution_periode_ms			= 0;
 
@@ -112,6 +105,7 @@
 	soft_low_voltage_protection_per = 100;
 	soft_low_voltage_overflow_ms	= 0;
 
+	global_max_speed_rpm 			= 0;
 	last_light_state				= false;
 	last_temperature				= 0;
 	speed_limiting					= false;
@@ -119,12 +113,6 @@
 	cruise_paused					= true;
 	cruise_block_throttle_return	= false;
 	operation_mode					= OPERATION_MODE_DEFAULT;
-=======
-	global_max_speed_rpm = 0;
-	last_light_state = false;
-	last_temperature = 0;
-	speed_limiting = false;
->>>>>>> 5117ac84
 
 	app_set_wheel_max_speed_rpm(convert_wheel_speed_kph_to_rpm(g_config.max_speed_kph));
 	app_set_assist_level(g_config.assist_startup_level);
@@ -158,7 +146,6 @@
 	apply_speed_limit(&target_current);
 	apply_thermal_limit(&target_current);
 
-<<<<<<< HEAD
 	/* apply the motor power ramp up limitation */
 	apply_ramp_up_limit(&target_current);
 
@@ -178,12 +165,6 @@
 	}
 	/* shift sensor */
 	else if (false != shift_sensor_is_activated())
-=======
-	motor_set_target_speed(255u * assist_level_data.max_cadence_percent / 100u);
-	motor_set_target_current(target_current);
-	
-	if (target_current > 0 && !brake_is_activated() && !gear_sensor_is_activated())
->>>>>>> 5117ac84
 	{
 		/* no ramp up reset for shift sensor */
 
@@ -386,11 +367,7 @@
 		return STATUS_ERROR_LVC;
 	}
 
-<<<<<<< HEAD
 	if (brake_is_activated() || shift_sensor_is_activated())
-=======
-	if (brake_is_activated() || gear_sensor_is_activated())
->>>>>>> 5117ac84
 	{
 		return STATUS_BRAKING;
 	}
@@ -493,13 +470,8 @@
 	{
 		int16_t current_speed_rpm_x10 = speed_sensor_get_rpm_x10();
 
-<<<<<<< HEAD
-		int16_t high_limit = assist_max_wheel_speed_rpm_x10 + 140;
-		int16_t low_limit = assist_max_wheel_speed_rpm_x10 - 140;
-=======
 		int16_t high_limit_rpm = assist_max_wheel_speed_rpm_x10 + speed_limit_ramp_interval_rpm_x10;
 		int16_t low_limit_rpm = assist_max_wheel_speed_rpm_x10 - speed_limit_ramp_interval_rpm_x10;
->>>>>>> 5117ac84
 	
 		if (current_speed_rpm_x10 < low_limit_rpm)
 		{
@@ -514,25 +486,15 @@
 		{
 			if (current_speed_rpm_x10 > high_limit_rpm)
 			{
-<<<<<<< HEAD
 				if (*target_current > 0)
 				{
 					*target_current = 0;
-=======
-				if (*target_current > 1)
-				{
-					*target_current = 1;
->>>>>>> 5117ac84
 				}
 			}
 			else
 			{
 				// linear ramp down when approaching max speed.
-<<<<<<< HEAD
-				uint8_t tmp = (uint8_t)MAP(current_speed_x10, low_limit, high_limit, *target_current, 0);
-=======
-				uint8_t tmp = (uint8_t)MAP(current_speed_rpm_x10, low_limit_rpm, high_limit_rpm, *target_current, 1);
->>>>>>> 5117ac84
+				uint8_t tmp = (uint8_t)MAP(current_speed_rpm_x10, low_limit_rpm, high_limit_rpm, *target_current, 0);
 				if (*target_current > tmp)
 				{
 					*target_current = tmp;
@@ -603,10 +565,6 @@
 
 uint16_t convert_wheel_speed_kph_to_rpm(uint8_t speed_kph)
 {
-<<<<<<< HEAD
-	float radius_mm = g_config.wheel_size_inch_x10 * 1.27f;
-=======
 	float radius_mm = g_config.wheel_size_inch_x10 * 1.27f; // g_config.wheel_size_inch_x10 / 2.f * 2.54f;
->>>>>>> 5117ac84
 	return (uint16_t)(25000.f / (3 * 3.14159f * radius_mm) * speed_kph);
 }
